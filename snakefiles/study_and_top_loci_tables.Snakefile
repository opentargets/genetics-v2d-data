'''
Contains Snakemake rules to make the study and top loci tables.

The rules for each table are interspersed with each other due to
inter-dependencies.

'''

import pandas as pd
import numpy as np
import json

assert(pd.__version__ >= '0.24')

#
# Top loci table --------------------------------------------------------------
#

rule get_gwas_cat_assoc:
    ''' Download GWAS catalog association file
    '''
    input:
        HTTPRemoteProvider().remote(
            'https://www.ebi.ac.uk/gwas/api/search/downloads/alternative')
        # FTPRemoteProvider().remote(
        #     'ftp://ftp.ebi.ac.uk/pub/databases/gwas/releases/latest/gwas-catalog-associations_ontology-annotated.tsv')
    output:
        tmpdir + '/{version}/gwas-catalog-associations_ontology-annotated.tsv'
    shell:
        'cp {input} {output}'

rule get_variant_index:
    ''' Download variant index site list
    '''
    input:
        GSRemoteProvider().remote(
            config['var_index_sitelist'], keep_local=KEEP_LOCAL)
    output:
        tmpdir + '/variant-annotation.sitelist.tsv.gz'
    shell:
        'cp {input} {output}'

<<<<<<< HEAD
rule make_disease_mappings_lut:
    ''' Build LUT that integrates all the disease mappings
        study_table: merged study table in parquet format
        finngen-mappings: curation recorded in Google Sheets
        ukbb-old-mappings: initial UK Biobank disease curation
        ukbb-new-mappings: updated mappings resulting from upgrading to EFO3
    '''
    input:
        study_table = rules.study_table_to_parquet.output,
        finngen-mappings = HTTPRemoteProvider().remote(
            'https://docs.google.com/spreadsheets/d/1yrQPpsRi-mijs_BliKFZjeoxP6kGIs9Bz-02_0WDvAA/edit?usp=sharing'),
        ukbb_old_mappings = config['ukb_efo_curation']
        ukbb_new_mappings = HTTPRemoteProvider().remote(
            'https://docs.google.com/spreadsheets/d/1PotmUEirkV36dh-vpZ3GgxQg_LcOefZKbyTq0PNQ6NY/edit?usp=sharing')
        disease-index = FTPRemoteProvider().remote(
            'ftp://ftp.ebi.ac.uk/pub/databases/opentargets/platform/21.06/output/etl/parquet/diseases')    
    output:
        'output/{version}/trait_efo.parquet'
    shell:
        'python scripts/make_disease_mapping_lut.py '
        '--in_studies {input.study_table} '
        '--in_finngen-mappings {input.finngen-mappings} '
        '--in_ukbb_old_mappings {input.ukbb_old_mappings} '
        '--in_ukbb_new_mappings {input.ukbb_new_mappings} '
        '--out_disease-lut {output} '

=======
>>>>>>> ce2570bc
rule extract_gwascat_rsids_from_variant_index:
    ''' Makes set of GWAS Catalog rsids and chrom:pos strings. Then reads
        these from the variant index. Takes ~2 mins.
    '''
    input:
        gwascat = rules.get_gwas_cat_assoc.output,
        invar = rules.get_variant_index.output
    output:
        tmpdir + '/{version}/variant-annotation.sitelist.GWAScat.tsv.gz'
    shell:
        'pypy3 scripts/extract_from_variant-index.py '
        '--gwas {input.gwascat} '
        '--vcf {input.invar} '
        '--out {output}'

rule annotate_gwas_cat_with_variant_ids:
    ''' Annotates rows in the gwas catalog assoc file with variant IDs from
        a VCF
    '''
    input:
        gwascat = rules.get_gwas_cat_assoc.output,
        invar = rules.extract_gwascat_rsids_from_variant_index.output
    output:
        tmpdir + \
            '/{version}/gwas-catalog-associations_ontology_variantID-annotated.tsv'
    shell:
        'python scripts/annotate_gwascat_varaintids.py '
        '--gwas {input.gwascat} '
        '--invar {input.invar} '
        '--out {output}'

# "Study table" rule that needs to be above `convert_gwas_catalog_to_standard`
rule make_gwas_cat_studies_table:
    ''' Make GWAS Catalog table.

        We need to join GWAS Catalog's study table with the top loci
        (association) table in order to get subphenotype in the
        "P-VALUE (TEXT)" field.

        We can't use the top loci table by itself as this would only include
        studies with >0 associations (may not be valid for phewas studies).
    '''
    input:
        toploci = rules.annotate_gwas_cat_with_variant_ids.output,
        gwas_study = HTTPRemoteProvider().remote(
            'https://www.ebi.ac.uk/gwas/api/search/downloads/studies_alternative', keep_local=KEEP_LOCAL),
        ancestries = HTTPRemoteProvider().remote(
            'https://www.ebi.ac.uk/gwas/api/search/downloads/ancestry', keep_local=KEEP_LOCAL)
    output:
        main = tmpdir + '/{version}/gwas-catalog_study_table.json',
        lut = tmpdir + '/{version}/gwas-catalog_study_id_lut.tsv'
    shell:
        'python scripts/make_gwas_cat_study_table.py '
        '--in_gwascat_study {input.gwas_study} '
        '--in_toploci {input.toploci} '
        '--in_ancestries {input.ancestries} '
        '--outf {output.main} '
        '--out_id_lut {output.lut}'

rule convert_gwas_catalog_to_standard:
    ''' Outputs the GWAS Catalog association data into a standard format
    '''
    input:
        gwas = rules.annotate_gwas_cat_with_variant_ids.output,
        id_lut = rules.make_gwas_cat_studies_table.output.lut
    output:
        out_assoc = tmpdir + \
            '/{version}/gwas-catalog-associations_ot-format.tsv',
        log = 'logs/{version}/gwas-cat-assocs.log'
    shell:
        'python scripts/format_gwas_assoc.py '
        '--inf {input.gwas} '
        '--id_lut {input.id_lut} '
        '--outf {output.out_assoc} '
        '--log {output.log}'

rule cluster_gwas_catalog:
    ''' GWAS Catalog contains none independent loci from curation error result-
        ing in summary statistics being bulk imported from supplementary tables.
        To correct this, an additional clustering step has been added.

        In addition to clustering, this script also filters by p-value.
    '''
    input:
        rules.convert_gwas_catalog_to_standard.output.out_assoc
    output:
        out_assoc = tmpdir + \
            '/{version}/gwas-catalog-associations_ot-format.clustered.tsv',
        log = 'logs/{version}/gwas-cat-assocs_clustering.log'
    params:
        min_p = config['gwas_cat_min_pvalue'],
        dist = config['gwas_cat_cluster_dist_kb'],
        min_loci = config['gwas_cat_cluster_min_loci'],
        multi_prop = config['gwas_cat_cluster_multi_proportion']
    shell:
        'python scripts/cluster_gwas_catalog_associations.py '
        '--inf {input} '
        '--outf {output.out_assoc} '
        '--min_p {params.min_p} '
        '--cluster_dist_kb {params.dist} '
        '--cluster_min_loci {params.min_loci} '
        '--cluster_multi_prop {params.multi_prop} '
        '--log {output.log}'

# "Study table" rule that need to be above `merge_study_tables`
rule make_UKB_studies_table:
    ''' Makes study table for UKB summary statistics (Neale v2 and SAIGE)
    '''
    input:
        manifest = GSRemoteProvider().remote(
            config['ukb_manifest'], keep_local=KEEP_LOCAL),
        efos = GSRemoteProvider().remote(
            config['ukb_efo_curation'], keep_local=KEEP_LOCAL)
    output:
        study_table = tmpdir + '/{version}/UKB_study_table.json',
        prefix_counts = tmpdir + '/{version}/UKB_prefix_counts.tsv'
    shell:
        'python scripts/make_UKB_study_table.py '
        '--in_manifest {input.manifest} '
        '--in_efos {input.efos} '
        '--prefix_counts {output.prefix_counts} '
        '--outf {output.study_table}'

# "Study table" rule that need to be above `make_summarystat_toploci_table`

rule make_FINNGEN_studies_table:
    input:
        finn_manifest=config['FINNGEN_manifest']
    output:
        study_table = tmpdir + '/{version}/FINNGEN_study_table.json'
    shell:
        'python scripts/make_FINNGEN_study_table.py '
        '--in_manifest {input.finn_manifest} '
        '--outf {output} '

rule merge_study_tables:
    ''' Merges the GWAS Catalog, UK Biobank, and Finngen study tables together.
    '''
    input:
        gwas = rules.make_gwas_cat_studies_table.output.main,
<<<<<<< HEAD
        ukb = rules.make_UKB_studies_table.output.study_table,
        finngen = rules.make_FINNGEN_studies_table.output.study_table
=======
        ukb = rules.make_UKB_studies_table.output.study_table
>>>>>>> 9eece716c449981d9ed3f02c3e9069a0a919d7ef
    output:
        tmpdir + '/{version}/merged_study_table.old.json'
    shell:
        'python scripts/merge_study_tables.py '
        '--in_gwascat {input.gwas} '
        '--in_ukb {input.ukb} '
        '--output {output}'

<<<<<<< HEAD
=======
rule merge_FINNGEN_study_tables:
    input:
        old_table=rules.merge_study_tables.output,
        finn_manifest=config['FINNGEN_manifest'],
        finn_efo=config['FINNGEN_efo_curation']
    output:
        tmpdir + '/{version}/merged_study_table.json'
    shell:
        'python scripts/Make_FINNGEN_entries.py '
        '--in_manifest {input.finn_manifest} '
        '--in_EFO {input.finn_efo} '
        '--in_study_table {input.old_table}'
        '--outf {output} '

>>>>>>> 9eece716c449981d9ed3f02c3e9069a0a919d7ef
rule make_summarystat_toploci_table:
    ''' Converts the toploci table produce from the finemapping pipeline to
        standardised format. Study table is need to know if a study is
        case-control or not.
    '''
    input:
        toploci = GSRemoteProvider().remote(
            config['toploci'], keep_local=KEEP_LOCAL),
        study_info = rules.merge_study_tables.output
    output:
        tmpdir + '/{version}/sumstat-associations_ot-format.tsv'
    shell:
        'python scripts/format_sumstat_toploci_assoc.py '
        '--inf {input.toploci} '
        '--study_info {input.study_info} '
        '--outf {output}'

rule merge_gwascat_and_sumstat_toploci:
    ''' Merges associations from gwas_cat and sumstat derived
    '''
    input:
        gwascat = rules.cluster_gwas_catalog.output.out_assoc,
        sumstat = rules.make_summarystat_toploci_table.output
    output:
        'output/{version}/toploci.parquet'
    shell:
        'python scripts/merge_top_loci_tables.py '
        '--in_gwascat {input.gwascat} '
        '--in_sumstat {input.sumstat} '
        '--output {output}'

#
# Study table -----------------------------------------------------------------
#

rule get_efo_categories:
    ''' Uses OLS API to get "therapeutic area" / category for each EFO
    '''
    input:
        study_table = rules.merge_FINNGEN_study_tables.output,
        therapeutic_areas = config['efo_therapeutic_areas']
    output:
        tmpdir + '/{version}/efo_categories.json'
    shell:
        'python scripts/get_therapeutic_areas.py '
        '--in_study {input.study_table} '
        '--in_ta {input.therapeutic_areas} '
        '--output {output}'

rule list_studies_with_sumstats:
    ''' Makes a list of files with sumstats
    '''
    params:
        url=config['gcs_sumstat_pattern'],
        prev_url=config['prev_gcs_sumstat_pattern']
    output:
        tmpdir + '/{version}/studies_with_sumstats.tsv'
    run:
        shell('gsutil -m ls -d "{params.url}" > {output}')
	shell('gsutil -m ls -d "{params.prev_url}" >> {output}')

rule study_table_to_parquet:
    ''' Converts study table to final parquet.
        
        study_table: merged study table
        sumstat_studies: list of study IDs with sumstats
        top_loci: top loci table (needed to add number of associated loci)
        
        This task will fail if there are any study IDs with summary stats
        that are not found in the merged study table, this is required
        because of https://github.com/opentargets/genetics/issues/354 
    '''
    input:
        study_table = rules.merge_study_tables.output,
        sumstat_studies = rules.list_studies_with_sumstats.output,
        top_loci = rules.merge_gwascat_and_sumstat_toploci.output,
    output:
        'output/{version}/studies.parquet'
    shell:
        'python scripts/study_table_to_parquet.py '
        '--in_study_table {input.study_table} '
        '--in_toploci {input.top_loci} '
        '--sumstat_studies {input.sumstat_studies} '
<<<<<<< HEAD
        '--output {output}'
=======
        '--efo_categories {input.efo_anno} '
        '--in_ta {input.therapeutic_areas} '
        '--unknown_label {params.unknown_label} '
        '--output {output}'

rule make_disease_mappings_lut:
    ''' Build LUT that integrates all the disease mappings
        study_table: merged study table in parquet format
        finngen-mappings: curation recorded in Google Sheets
        ukbb-old-mappings: initial UK Biobank disease curation
        ukbb-new-mappings: updated mappings resulting from upgrading to EFO3
        disease-index: parquet files that stores the OT disease index to extract the therapeutic areas
    '''
    input:
        study_table = rules.study_table_to_parquet.output,
        finngen_mappings = HTTPRemoteProvider().remote(
            'https://docs.google.com/spreadsheets/d/1yrQPpsRi-mijs_BliKFZjeoxP6kGIs9Bz-02_0WDvAA/edit?usp=sharing'),
        ukbb_old_mappings = config['ukb_efo_curation'],
        ukbb_new_mappings = HTTPRemoteProvider().remote(
            'https://docs.google.com/spreadsheets/d/1PotmUEirkV36dh-vpZ3GgxQg_LcOefZKbyTq0PNQ6NY/edit?usp=sharing'),
        disease_index = FTPRemoteProvider().remote(
            'ftp://ftp.ebi.ac.uk/pub/databases/opentargets/platform/21.06/output/etl/parquet/diseases')    
    output:
        'output/{version}/trait_efo.parquet'
    shell:
        'python scripts/make_disease_mapping_lut.py '
        '--in_studies {input.study_table} '
        '--in_finngen_mappings {input.finngen-mappings} '
        '--in_ukbb_old_mappings {input.ukbb_old_mappings} '
        '--in_ukbb_new_mappings {input.ukbb_new_mappings} '
        '--out_disease-lut {output}'

>>>>>>> ce2570bc
<|MERGE_RESOLUTION|>--- conflicted
+++ resolved
@@ -40,7 +40,6 @@
     shell:
         'cp {input} {output}'
 
-<<<<<<< HEAD
 rule make_disease_mappings_lut:
     ''' Build LUT that integrates all the disease mappings
         study_table: merged study table in parquet format
@@ -55,8 +54,6 @@
         ukbb_old_mappings = config['ukb_efo_curation']
         ukbb_new_mappings = HTTPRemoteProvider().remote(
             'https://docs.google.com/spreadsheets/d/1PotmUEirkV36dh-vpZ3GgxQg_LcOefZKbyTq0PNQ6NY/edit?usp=sharing')
-        disease-index = FTPRemoteProvider().remote(
-            'ftp://ftp.ebi.ac.uk/pub/databases/opentargets/platform/21.06/output/etl/parquet/diseases')    
     output:
         'output/{version}/trait_efo.parquet'
     shell:
@@ -67,8 +64,6 @@
         '--in_ukbb_new_mappings {input.ukbb_new_mappings} '
         '--out_disease-lut {output} '
 
-=======
->>>>>>> ce2570bc
 rule extract_gwascat_rsids_from_variant_index:
     ''' Makes set of GWAS Catalog rsids and chrom:pos strings. Then reads
         these from the variant index. Takes ~2 mins.
@@ -209,12 +204,8 @@
     '''
     input:
         gwas = rules.make_gwas_cat_studies_table.output.main,
-<<<<<<< HEAD
         ukb = rules.make_UKB_studies_table.output.study_table,
         finngen = rules.make_FINNGEN_studies_table.output.study_table
-=======
-        ukb = rules.make_UKB_studies_table.output.study_table
->>>>>>> 9eece716c449981d9ed3f02c3e9069a0a919d7ef
     output:
         tmpdir + '/{version}/merged_study_table.old.json'
     shell:
@@ -223,23 +214,6 @@
         '--in_ukb {input.ukb} '
         '--output {output}'
 
-<<<<<<< HEAD
-=======
-rule merge_FINNGEN_study_tables:
-    input:
-        old_table=rules.merge_study_tables.output,
-        finn_manifest=config['FINNGEN_manifest'],
-        finn_efo=config['FINNGEN_efo_curation']
-    output:
-        tmpdir + '/{version}/merged_study_table.json'
-    shell:
-        'python scripts/Make_FINNGEN_entries.py '
-        '--in_manifest {input.finn_manifest} '
-        '--in_EFO {input.finn_efo} '
-        '--in_study_table {input.old_table}'
-        '--outf {output} '
-
->>>>>>> 9eece716c449981d9ed3f02c3e9069a0a919d7ef
 rule make_summarystat_toploci_table:
     ''' Converts the toploci table produce from the finemapping pipeline to
         standardised format. Study table is need to know if a study is
@@ -323,39 +297,5 @@
         '--in_study_table {input.study_table} '
         '--in_toploci {input.top_loci} '
         '--sumstat_studies {input.sumstat_studies} '
-<<<<<<< HEAD
         '--output {output}'
-=======
-        '--efo_categories {input.efo_anno} '
-        '--in_ta {input.therapeutic_areas} '
-        '--unknown_label {params.unknown_label} '
-        '--output {output}'
-
-rule make_disease_mappings_lut:
-    ''' Build LUT that integrates all the disease mappings
-        study_table: merged study table in parquet format
-        finngen-mappings: curation recorded in Google Sheets
-        ukbb-old-mappings: initial UK Biobank disease curation
-        ukbb-new-mappings: updated mappings resulting from upgrading to EFO3
-        disease-index: parquet files that stores the OT disease index to extract the therapeutic areas
-    '''
-    input:
-        study_table = rules.study_table_to_parquet.output,
-        finngen_mappings = HTTPRemoteProvider().remote(
-            'https://docs.google.com/spreadsheets/d/1yrQPpsRi-mijs_BliKFZjeoxP6kGIs9Bz-02_0WDvAA/edit?usp=sharing'),
-        ukbb_old_mappings = config['ukb_efo_curation'],
-        ukbb_new_mappings = HTTPRemoteProvider().remote(
-            'https://docs.google.com/spreadsheets/d/1PotmUEirkV36dh-vpZ3GgxQg_LcOefZKbyTq0PNQ6NY/edit?usp=sharing'),
-        disease_index = FTPRemoteProvider().remote(
-            'ftp://ftp.ebi.ac.uk/pub/databases/opentargets/platform/21.06/output/etl/parquet/diseases')    
-    output:
-        'output/{version}/trait_efo.parquet'
-    shell:
-        'python scripts/make_disease_mapping_lut.py '
-        '--in_studies {input.study_table} '
-        '--in_finngen_mappings {input.finngen-mappings} '
-        '--in_ukbb_old_mappings {input.ukbb_old_mappings} '
-        '--in_ukbb_new_mappings {input.ukbb_new_mappings} '
-        '--out_disease-lut {output}'
-
->>>>>>> ce2570bc
+
